# 🤖 Xây Dựng Chatbot AI với LangChain và Python

## RAG PIPELINE
<p align="center">
  <img src="https://media.licdn.com/dms/image/v2/D4D22AQHhEYuJKGao6A/feedshare-shrink_1280/feedshare-shrink_1280/0/1710748558987?e=1733356800&v=beta&t=5MXnGzPFdue8HbgT2_GFFKT_4qPuz14jqdCsK9MosFo" alt="rag" width="400"/>
</p>


## 📋 Yêu cầu hệ thống

- Python 3.8 trở lên, khuyến nghị version 3.8.18 (Tải tại: https://www.python.org/downloads/)
- Docker Desktop (Tải tại: https://www.docker.com/products/docker-desktop/)
- OpenAI API key (Đăng ký tại: https://platform.openai.com/api-keys)
- Khoảng 4GB RAM trống

## 🚀 Các bước cài đặt và chạy

<<<<<<< HEAD
### Bước 1: Cài đặt môi trường

Mở Terminal/Command Prompt và chạy lệnh sau:
=======
### Bước 1: Cài đặt thư viện Python
- Khuyến nghị dùng python version 3.8.18.
- Nên dùng conda, setup environment qua câu lệnh: conda create -n myenv python=3.8.18
- Sau đó active enviroment qua câu lệnh: conda activate myenv
- Mở Terminal/Command Prompt và chạy lệnh sau:
  - pip install langchain langchain-core langchain-community langchain-openai python-dotenv beautifulsoup4 langchain_milvus streamlit rank_bm25
>>>>>>> 68cab236

- pip install -r requirements.txt

### Bước 2: Tải xuống Ollama

- Truy cập: https://ollama.com/download
- Chọn phiên bản phù hợp với hệ điều hành
- Cài đặt theo hướng dẫn
- Chạy lệnh: ollama run llama2

### Bước 3: Cài đặt và chạy Milvus Database

1. Khởi động Docker Desktop
2. Mở Terminal/Command Prompt, chạy lệnh:
   docker compose up --build

<<<<<<< HEAD
### Bước 4: Cấu hình OpenAI API
=======
> ⚠️ Đợi đến khi thấy thông báo "Milvus is ready"

Option: Cài đặt attu để view data đã seed vào Milvus:
1. Chạy lệnh: docker run -p 8000:3000 -e MILVUS_URL={milvus server IP}:19530 zilliz/attu:v2.4
2. 2 Thay "milvus server IP" bằng IP internet local, cách lấy IP local:
   - Chạy lệnh: ipconfig hoặc tương tự với các hệ điều hành khác

### Bước 3: Cấu hình OpenAI API
>>>>>>> 68cab236

1. Tạo file `.env` trong thư mục `src`
2. Thêm API key vào file:
   OPENAI_API_KEY=sk-your-api-key-here

### Bước 5: Chạy ứng dụng

Mở Terminal/Command Prompt, di chuyển vào thư mục src và chạy:

1. cd src
2. streamlit run main.py

## 💻 Cách sử dụng

### 1. Tải dữ liệu (Chọn 1 trong 2 cách)

**Cách 1: Từ file local**

1. Ở sidebar bên trái, chọn "File Local"
2. Nhập tên file JSON (mặc định: stack.json)
3. Nhập tên thư mục (mặc định: data)
4. Nhấn "Tải dữ liệu từ file"

**Cách 2: Từ URL**

1. Ở sidebar bên trái, chọn "URL trực tiếp"
2. Nhập URL cần lấy dữ liệu
3. Nhấn "Crawl dữ liệu"

### 2. Chat với AI

- Nhập câu hỏi vào ô chat ở dưới màn hình
- Nhấn Enter hoặc nút gửi
- Đợi AI trả lời

## ❗ Xử lý lỗi thường gặp

### 1. Lỗi cài đặt thư viện

- **Lỗi:** `ModuleNotFoundError`
- **Cách xử lý:** Chạy lại lệnh pip install cho thư viện bị thiếu

### 2. Lỗi Docker/Milvus

- **Lỗi:** Không kết nối được Milvus
- **Cách xử lý:**
  1. Kiểm tra Docker Desktop đang chạy
  2. Chạy lệnh: `docker compose down`
  3. Chạy lại: `docker compose up --build`

### 3. Lỗi OpenAI API

- **Lỗi:** Invalid API key
- **Cách xử lý:**
  1. Kiểm tra file .env đúng định dạng
  2. Xác nhận API key còn hiệu lực
  3. Kiểm tra kết nối internet

### 4. Lỗi khi tải dữ liệu

- **Lỗi:** Không tải được dữ liệu
- **Cách xử lý:**
  1. Kiểm tra đường dẫn file/URL
  2. Xác nhận file JSON đúng định dạng
  3. Kiểm tra quyền truy cập thư mục

## 💡 Lưu ý quan trọng

- Docker Desktop phải luôn chạy khi sử dụng ứng dụng
- Không chia sẻ OpenAI API key với người khác
- Nên tải dữ liệu trước khi bắt đầu chat
- AI có thể mất vài giây để xử lý câu trả lời
- Nếu ứng dụng bị lỗi, thử refresh trang web

## 🆘 Cần hỗ trợ?

Nếu gặp vấn đề:

1. Chụp màn hình lỗi
2. Mô tả các bước dẫn đến lỗi
3. Tạo issue trên GitHub

## 📚 Tài liệu tham khảo

- LangChain: https://python.langchain.com/docs/introduction/
  - Agents: https://python.langchain.com/docs/tutorials/qa_chat_history/#tying-it-together-1
  - BM25: https://python.langchain.com/docs/integrations/retrievers/bm25/#create-a-new-retriever-with-documents
  - How to combine results from multiple retrievers: https://python.langchain.com/docs/how_to/ensemble_retriever/
  - Langchain Milvus: https://python.langchain.com/docs/integrations/vectorstores/milvus/#initialization
  - Recursive URL: https://python.langchain.com/docs/integrations/document_loaders/recursive_url/#overview
  - Langchain Streamlit: https://python.langchain.com/docs/integrations/callbacks/streamlit/#installation-and-setup
  - Langchain Streamlit: https://python.langchain.com/docs/integrations/providers/streamlit/#memory
- Milvus Standalone: https://milvus.io/docs/v2.0.x/install_standalone-docker.md
  - Attu: https://github.com/zilliztech/attu
- Streamlit Documentation: https://docs.streamlit.io/
- OpenAI API: https://platform.openai.com/docs<|MERGE_RESOLUTION|>--- conflicted
+++ resolved
@@ -15,20 +15,12 @@
 
 ## 🚀 Các bước cài đặt và chạy
 
-<<<<<<< HEAD
 ### Bước 1: Cài đặt môi trường
-
-Mở Terminal/Command Prompt và chạy lệnh sau:
-=======
-### Bước 1: Cài đặt thư viện Python
 - Khuyến nghị dùng python version 3.8.18.
 - Nên dùng conda, setup environment qua câu lệnh: conda create -n myenv python=3.8.18
 - Sau đó active enviroment qua câu lệnh: conda activate myenv
 - Mở Terminal/Command Prompt và chạy lệnh sau:
-  - pip install langchain langchain-core langchain-community langchain-openai python-dotenv beautifulsoup4 langchain_milvus streamlit rank_bm25
->>>>>>> 68cab236
-
-- pip install -r requirements.txt
+  - pip install -r requirements.txt
 
 ### Bước 2: Tải xuống Ollama
 
@@ -43,18 +35,12 @@
 2. Mở Terminal/Command Prompt, chạy lệnh:
    docker compose up --build
 
-<<<<<<< HEAD
-### Bước 4: Cấu hình OpenAI API
-=======
-> ⚠️ Đợi đến khi thấy thông báo "Milvus is ready"
-
 Option: Cài đặt attu để view data đã seed vào Milvus:
 1. Chạy lệnh: docker run -p 8000:3000 -e MILVUS_URL={milvus server IP}:19530 zilliz/attu:v2.4
 2. 2 Thay "milvus server IP" bằng IP internet local, cách lấy IP local:
    - Chạy lệnh: ipconfig hoặc tương tự với các hệ điều hành khác
 
-### Bước 3: Cấu hình OpenAI API
->>>>>>> 68cab236
+### Bước 4: Cấu hình OpenAI API
 
 1. Tạo file `.env` trong thư mục `src`
 2. Thêm API key vào file:
